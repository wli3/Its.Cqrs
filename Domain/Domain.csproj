﻿<?xml version="1.0" encoding="utf-8"?>
<Project ToolsVersion="12.0" DefaultTargets="Build" xmlns="http://schemas.microsoft.com/developer/msbuild/2003">
  <Import Project="$(MSBuildExtensionsPath)\$(MSBuildToolsVersion)\Microsoft.Common.props" Condition="Exists('$(MSBuildExtensionsPath)\$(MSBuildToolsVersion)\Microsoft.Common.props')" />
  <PropertyGroup>
    <Configuration Condition=" '$(Configuration)' == '' ">Debug</Configuration>
    <Platform Condition=" '$(Platform)' == '' ">AnyCPU</Platform>
    <ProjectGuid>{99442ACC-A914-4BDF-8DE5-D074FA0447F5}</ProjectGuid>
    <OutputType>Library</OutputType>
    <AppDesignerFolder>Properties</AppDesignerFolder>
    <RootNamespace>Microsoft.Its.Domain</RootNamespace>
    <AssemblyName>Microsoft.Its.Domain</AssemblyName>
    <TargetFrameworkVersion>v4.5.1</TargetFrameworkVersion>
    <FileAlignment>512</FileAlignment>
    <SolutionDir Condition="$(SolutionDir) == '' Or $(SolutionDir) == '*Undefined*'">..\</SolutionDir>
    <RestorePackages>true</RestorePackages>
    <NoWarn>1591</NoWarn>
    <TargetFrameworkProfile />
  </PropertyGroup>
  <PropertyGroup Condition=" '$(Configuration)|$(Platform)' == 'Debug|AnyCPU' ">
    <DebugSymbols>true</DebugSymbols>
    <DebugType>full</DebugType>
    <Optimize>false</Optimize>
    <OutputPath>bin\Debug\</OutputPath>
    <DefineConstants>DEBUG;TRACE</DefineConstants>
    <ErrorReport>prompt</ErrorReport>
    <WarningLevel>4</WarningLevel>
    <DocumentationFile>bin\Debug\Microsoft.Its.Domain.xml</DocumentationFile>
    <Prefer32Bit>false</Prefer32Bit>
  </PropertyGroup>
  <PropertyGroup Condition=" '$(Configuration)|$(Platform)' == 'Release|AnyCPU' ">
    <DebugType>pdbonly</DebugType>
    <Optimize>true</Optimize>
    <OutputPath>bin\Release\</OutputPath>
    <DefineConstants>TRACE</DefineConstants>
    <ErrorReport>prompt</ErrorReport>
    <WarningLevel>4</WarningLevel>
    <DocumentationFile>bin\Release\Microsoft.Its.Domain.xml</DocumentationFile>
    <Prefer32Bit>false</Prefer32Bit>
    <RunCodeAnalysis>false</RunCodeAnalysis>
  </PropertyGroup>
  <ItemGroup>
    <Reference Include="Its.Validation, Version=1.0.0.0, Culture=neutral, processorArchitecture=MSIL">
      <SpecificVersion>False</SpecificVersion>
      <HintPath>..\packages\Its.Validation.1.4.3\lib\net45\Its.Validation.dll</HintPath>
    </Reference>
    <Reference Include="Newtonsoft.Json">
      <HintPath>..\packages\Newtonsoft.Json.6.0.8\lib\net45\Newtonsoft.Json.dll</HintPath>
      <Private>True</Private>
    </Reference>
    <Reference Include="System" />
    <Reference Include="System.ComponentModel.Composition" />
    <Reference Include="System.Core" />
    <Reference Include="System.Reactive.Core, Version=2.2.5.0, Culture=neutral, PublicKeyToken=31bf3856ad364e35, processorArchitecture=MSIL">
      <SpecificVersion>False</SpecificVersion>
      <HintPath>..\packages\Rx-Core.2.2.5\lib\net45\System.Reactive.Core.dll</HintPath>
    </Reference>
    <Reference Include="System.Reactive.Interfaces, Version=2.2.5.0, Culture=neutral, PublicKeyToken=31bf3856ad364e35, processorArchitecture=MSIL">
      <SpecificVersion>False</SpecificVersion>
      <HintPath>..\packages\Rx-Interfaces.2.2.5\lib\net45\System.Reactive.Interfaces.dll</HintPath>
    </Reference>
    <Reference Include="System.Reactive.Linq, Version=2.2.5.0, Culture=neutral, PublicKeyToken=31bf3856ad364e35, processorArchitecture=MSIL">
      <SpecificVersion>False</SpecificVersion>
      <HintPath>..\packages\Rx-Linq.2.2.5\lib\net45\System.Reactive.Linq.dll</HintPath>
    </Reference>
    <Reference Include="System.Reactive.PlatformServices, Version=2.2.5.0, Culture=neutral, PublicKeyToken=31bf3856ad364e35, processorArchitecture=MSIL">
      <SpecificVersion>False</SpecificVersion>
      <HintPath>..\packages\Rx-PlatformServices.2.2.5\lib\net45\System.Reactive.PlatformServices.dll</HintPath>
    </Reference>
    <Reference Include="System.Xml.Linq" />
    <Reference Include="Microsoft.CSharp" />
    <Reference Include="System.Xml" />
  </ItemGroup>
  <ItemGroup>
    <Compile Include="%28Its.Recipes%29\MaybeExtensions.cs" />
    <Compile Include="%28Its.Recipes%29\PocketContainerSingleImplementationStrategy.cs" />
    <Compile Include="%28Its.Recipes%29\System.Linq\EnumerableExtensions.cs" />
    <Compile Include="%28Its.Recipes%29\System.Dynamic\TypeExtensions.cs" />
    <Compile Include="%28Its.Recipes%29\System.Linq.Expressions\MappingExpression.cs" />
    <Compile Include="%28Pocket%29\PocketContainer.Clone.cs" />
    <Compile Include="%28Pocket%29\PocketContainer.cs" />
    <Compile Include="%28Pocket%29\PocketContainerOpenGenericStrategy.cs" />
    <Compile Include="%28Pocket%29\PocketContainerPrimitiveAvoidanceStrategy.cs" />
    <Compile Include="..\AssemblyInfoVersion.cs">
      <Link>Properties\AssemblyInfoVersion.cs</Link>
    </Compile>
    <Compile Include="AggregateType.cs" />
    <Compile Include="AggregateType{T}.cs" />
    <Compile Include="Annotate.cs" />
    <Compile Include="Annotated.cs" />
    <Compile Include="AnonymousClock.cs" />
    <Compile Include="Authorization\AuthorizationExtensions.cs" />
    <Compile Include="Authorization\AuthorizationPolicy.cs" />
    <Compile Include="Authorization\AuthorizationQuery.cs" />
    <Compile Include="Authorization\AuthorizationFor.cs" />
    <Compile Include="Authorization\AuthorizationQuery{TResource,TCommand,TPrincipal}.cs" />
    <Compile Include="Authorization\IAuthorizationQuery{TResource,TCommand,TPrincipal}.cs" />
    <Compile Include="BloomFilter.cs" />
    <Compile Include="Clock.cs" />
    <Compile Include="Command.cs" />
    <Compile Include="CommandAuthorizationException.cs" />
    <Compile Include="CommandContext.cs" />
    <Compile Include="CommandHandler.cs" />
    <Compile Include="CommandReference.cs" />
    <Compile Include="CommandSchedulerPipelineTraceInitializer.cs" />
    <Compile Include="ConfigurationContext.cs" />
    <Compile Include="ConfigurationExtensions.cs" />
    <Compile Include="DomainConfigurationException.cs" />
    <Compile Include="EventHandling\AnonymousConsequenter{TEvent}.cs" />
    <Compile Include="EventHandling\AnonymousProjector{TEvent}.cs" />
    <Compile Include="EventHandling\CompositeEventHandler.cs" />
    <Compile Include="EventHandling\EventHandlerBase.cs" />
    <Compile Include="EventHandling\EventHandlerWrapper.cs" />
    <Compile Include="EventHandling\Consequenter.cs" />
    <Compile Include="EventHandling\DuckTypeProjector{T}.cs" />
    <Compile Include="EventHandling\DynamicProjector.cs" />
    <Compile Include="EventHandling\EventHandler.cs" />
    <Compile Include="EventHandling\EventHandlerBinder{TEvent}.cs" />
    <Compile Include="EventHandling\Handle{TEvent}.cs" />
    <Compile Include="EventHandling\IEventHandler.cs" />
    <Compile Include="EventHandling\IEventHandlerBinder.cs" />
    <Compile Include="EventHandling\IEventHandlerWrapper.cs" />
    <Compile Include="EventHandling\IEventQuery.cs" />
    <Compile Include="EventHandling\INamedEventHandler.cs" />
    <Compile Include="EventHandling\MatchEvent.cs" />
    <Compile Include="EventHandling\ReflectedEventHandlerBinder.cs" />
    <Compile Include="EventNameAttribute.cs" />
    <Compile Include="EventMigrations.cs" />
<<<<<<< HEAD
    <Compile Include="HashingExtensions.cs" />
=======
    <Compile Include="Hash.cs" />
>>>>>>> b1877d7e
    <Compile Include="IClock.cs" />
    <Compile Include="EventHandling\Projector.cs" />
    <Compile Include="ICommandHandler{TAggregate,TCommand}.cs" />
    <Compile Include="ICommandPreconditionVerifier.cs" />
    <Compile Include="IEventMigratingAggregate.cs" />
    <Compile Include="Scheduling\CommandDelivered.cs" />
    <Compile Include="Scheduling\CommandSchedulerPipeline{T}.cs" />
    <Compile Include="ExceptionExtensions.cs" />
    <Compile Include="Scheduling\ICommandSchedulerPipelineInitializer.cs" />
    <Compile Include="Scheduling\NoCommandPreconditionVerifications.cs" />
    <Compile Include="Reservations\ISynchronousReservationService.cs" />
    <Compile Include="Scheduling\AnonymousCommandScheduler{T}.cs" />
    <Compile Include="Scheduling\CommandScheduler.cs" />
    <Compile Include="Scheduling\CommandScheduler{T}.cs" />
    <Compile Include="Scheduling\ICommandSchedulerActivity.cs" />
    <Compile Include="Scheduling\CommandScheduled.cs" />
    <Compile Include="Scheduling\PreconditionNotMetException.cs" />
    <Compile Include="Scheduling\ScheduledCommandExtensions.cs" />
    <Compile Include="Scheduling\ScheduledCommandInterceptor{T}.cs" />
    <Compile Include="Scheduling\CommandSchedulerPipelineInitializer.cs" />
    <Compile Include="Snapshots\ICreateSnapshot{T}.cs" />
    <Compile Include="Snapshots\InMemorySnapshotRepository{T}.cs" />
    <Compile Include="Snapshots\ISnapshot.cs" />
    <Compile Include="Snapshots\ISnapshotRepository.cs" />
    <Compile Include="Snapshots\NoSnapshots{T}.cs" />
    <Compile Include="PocketContainerExtensions.cs" />
    <Compile Include="Reservations\NoReservations.cs" />
    <Compile Include="Reservations\ReservationResult.cs" />
    <Compile Include="Scheduling\CommandScheduled{T}.cs" />
    <Compile Include="Command{T}.cs" />
    <Compile Include="CommandValidationException.cs" />
    <Compile Include="ConcurrencyException.cs" />
    <Compile Include="Configuration.cs" />
    <Compile Include="Event.cs" />
    <Compile Include="EventHandling\EventBusExtensions.cs" />
    <Compile Include="EventComparer.cs" />
    <Compile Include="EventExtensions.cs" />
    <Compile Include="EventHandling\EventHandlerSubscription.cs" />
    <Compile Include="EventHandling\EventHandlingDeserializationError.cs" />
    <Compile Include="EventHandling\EventHandlingError.cs" />
    <Compile Include="EventSequence.cs" />
    <Compile Include="EventSourcedAggregate.cs" />
    <Compile Include="EventSourcedAggregate{T}.cs" />
    <Compile Include="Event{T}.cs" />
    <Compile Include="AggregateExtensions.cs" />
    <Compile Include="ExpressionExtensions.cs" />
    <Compile Include="Properties\GlobalSuppressions.cs" />
    <Compile Include="IAggregate.cs" />
    <Compile Include="ConstructorCommand{T}.cs" />
    <Compile Include="IHaveExtensibleMetada.cs" />
    <Compile Include="ICommand.cs" />
    <Compile Include="Reservations\IReservationService.cs" />
    <Compile Include="Scheduling\EventSourcedRepositoryExtensions.cs" />
    <Compile Include="Scheduling\ICommandScheduler.cs" />
    <Compile Include="Scheduling\IScheduledCommand.cs" />
    <Compile Include="Scheduling\ScheduledCommandException.cs" />
    <Compile Include="Scheduling\CommandFailed.cs" />
    <Compile Include="ObjectId{T}.cs" />
    <Compile Include="IEventBus{T}.cs" />
    <Compile Include="IEventSourced.cs" />
    <Compile Include="ICommand{T}.cs" />
    <Compile Include="IEvent.cs" />
    <Compile Include="IEventSourcedRepository.cs" />
    <Compile Include="IEvent{T}.cs" />
    <Compile Include="InProcessEventBus.cs" />
    <Compile Include="IOptional.cs" />
    <Compile Include="IHaveConsequencesWhen.cs" />
    <Compile Include="Optional.cs" />
    <Compile Include="ReferTo.cs" />
    <Compile Include="Optional{T}.cs" />
    <Compile Include="Properties\AssemblyInfo.cs" />
    <Compile Include="Discover.cs" />
    <Compile Include="Scheduling\IScheduledCommand{T}.cs" />
    <Compile Include="Scheduling\CommandFailed{T}.cs" />
    <Compile Include="Scheduling\CommandPrecondition.cs" />
    <Compile Include="Scheduling\ScheduledCommandResult.cs" />
    <Compile Include="Scheduling\CommandSucceeded.cs" />
    <Compile Include="Serialization\AnonymousEvent.cs" />
    <Compile Include="Serialization\CommandConverter.cs" />
    <Compile Include="Serialization\DynamicEvent.cs" />
    <Compile Include="Serialization\OptionalContractResolver.cs" />
    <Compile Include="Serialization\OptionalConverter.cs" />
    <Compile Include="Serialization\PrimitiveConverter.cs" />
    <Compile Include="Serialization\Serializer.cs" />
    <Compile Include="Serialization\UriConverter.cs" />
    <Compile Include="Snapshots\SnapshotRepositoryExtensions.cs" />
    <Compile Include="String{T}.cs" />
    <Compile Include="SystemClock.cs" />
    <Compile Include="TypeExtensions.cs" />
    <Compile Include="Reservations\Reservation.cs" />
    <Compile Include="UnitOfWork{T}.cs" />
    <Compile Include="Validation.cs" />
    <Compile Include="IUpdateProjectionWhen.cs" />
  </ItemGroup>
  <ItemGroup>
    <None Include="Microsoft.Its.Domain.nuspec" />
    <None Include="packages.config" />
  </ItemGroup>
  <ItemGroup />
  <Import Project="$(MSBuildToolsPath)\Microsoft.CSharp.targets" />
  <!-- To modify your build process, add your task inside one of the targets below and uncomment it. 
       Other similar extension points exist, see Microsoft.Common.targets.
  <Target Name="BeforeBuild">
  </Target>
  <Target Name="AfterBuild">
  </Target>
  -->
</Project><|MERGE_RESOLUTION|>--- conflicted
+++ resolved
@@ -1,240 +1,237 @@
-﻿<?xml version="1.0" encoding="utf-8"?>
-<Project ToolsVersion="12.0" DefaultTargets="Build" xmlns="http://schemas.microsoft.com/developer/msbuild/2003">
-  <Import Project="$(MSBuildExtensionsPath)\$(MSBuildToolsVersion)\Microsoft.Common.props" Condition="Exists('$(MSBuildExtensionsPath)\$(MSBuildToolsVersion)\Microsoft.Common.props')" />
-  <PropertyGroup>
-    <Configuration Condition=" '$(Configuration)' == '' ">Debug</Configuration>
-    <Platform Condition=" '$(Platform)' == '' ">AnyCPU</Platform>
-    <ProjectGuid>{99442ACC-A914-4BDF-8DE5-D074FA0447F5}</ProjectGuid>
-    <OutputType>Library</OutputType>
-    <AppDesignerFolder>Properties</AppDesignerFolder>
-    <RootNamespace>Microsoft.Its.Domain</RootNamespace>
-    <AssemblyName>Microsoft.Its.Domain</AssemblyName>
-    <TargetFrameworkVersion>v4.5.1</TargetFrameworkVersion>
-    <FileAlignment>512</FileAlignment>
-    <SolutionDir Condition="$(SolutionDir) == '' Or $(SolutionDir) == '*Undefined*'">..\</SolutionDir>
-    <RestorePackages>true</RestorePackages>
-    <NoWarn>1591</NoWarn>
-    <TargetFrameworkProfile />
-  </PropertyGroup>
-  <PropertyGroup Condition=" '$(Configuration)|$(Platform)' == 'Debug|AnyCPU' ">
-    <DebugSymbols>true</DebugSymbols>
-    <DebugType>full</DebugType>
-    <Optimize>false</Optimize>
-    <OutputPath>bin\Debug\</OutputPath>
-    <DefineConstants>DEBUG;TRACE</DefineConstants>
-    <ErrorReport>prompt</ErrorReport>
-    <WarningLevel>4</WarningLevel>
-    <DocumentationFile>bin\Debug\Microsoft.Its.Domain.xml</DocumentationFile>
-    <Prefer32Bit>false</Prefer32Bit>
-  </PropertyGroup>
-  <PropertyGroup Condition=" '$(Configuration)|$(Platform)' == 'Release|AnyCPU' ">
-    <DebugType>pdbonly</DebugType>
-    <Optimize>true</Optimize>
-    <OutputPath>bin\Release\</OutputPath>
-    <DefineConstants>TRACE</DefineConstants>
-    <ErrorReport>prompt</ErrorReport>
-    <WarningLevel>4</WarningLevel>
-    <DocumentationFile>bin\Release\Microsoft.Its.Domain.xml</DocumentationFile>
-    <Prefer32Bit>false</Prefer32Bit>
-    <RunCodeAnalysis>false</RunCodeAnalysis>
-  </PropertyGroup>
-  <ItemGroup>
-    <Reference Include="Its.Validation, Version=1.0.0.0, Culture=neutral, processorArchitecture=MSIL">
-      <SpecificVersion>False</SpecificVersion>
-      <HintPath>..\packages\Its.Validation.1.4.3\lib\net45\Its.Validation.dll</HintPath>
-    </Reference>
-    <Reference Include="Newtonsoft.Json">
-      <HintPath>..\packages\Newtonsoft.Json.6.0.8\lib\net45\Newtonsoft.Json.dll</HintPath>
-      <Private>True</Private>
-    </Reference>
-    <Reference Include="System" />
-    <Reference Include="System.ComponentModel.Composition" />
-    <Reference Include="System.Core" />
-    <Reference Include="System.Reactive.Core, Version=2.2.5.0, Culture=neutral, PublicKeyToken=31bf3856ad364e35, processorArchitecture=MSIL">
-      <SpecificVersion>False</SpecificVersion>
-      <HintPath>..\packages\Rx-Core.2.2.5\lib\net45\System.Reactive.Core.dll</HintPath>
-    </Reference>
-    <Reference Include="System.Reactive.Interfaces, Version=2.2.5.0, Culture=neutral, PublicKeyToken=31bf3856ad364e35, processorArchitecture=MSIL">
-      <SpecificVersion>False</SpecificVersion>
-      <HintPath>..\packages\Rx-Interfaces.2.2.5\lib\net45\System.Reactive.Interfaces.dll</HintPath>
-    </Reference>
-    <Reference Include="System.Reactive.Linq, Version=2.2.5.0, Culture=neutral, PublicKeyToken=31bf3856ad364e35, processorArchitecture=MSIL">
-      <SpecificVersion>False</SpecificVersion>
-      <HintPath>..\packages\Rx-Linq.2.2.5\lib\net45\System.Reactive.Linq.dll</HintPath>
-    </Reference>
-    <Reference Include="System.Reactive.PlatformServices, Version=2.2.5.0, Culture=neutral, PublicKeyToken=31bf3856ad364e35, processorArchitecture=MSIL">
-      <SpecificVersion>False</SpecificVersion>
-      <HintPath>..\packages\Rx-PlatformServices.2.2.5\lib\net45\System.Reactive.PlatformServices.dll</HintPath>
-    </Reference>
-    <Reference Include="System.Xml.Linq" />
-    <Reference Include="Microsoft.CSharp" />
-    <Reference Include="System.Xml" />
-  </ItemGroup>
-  <ItemGroup>
-    <Compile Include="%28Its.Recipes%29\MaybeExtensions.cs" />
-    <Compile Include="%28Its.Recipes%29\PocketContainerSingleImplementationStrategy.cs" />
-    <Compile Include="%28Its.Recipes%29\System.Linq\EnumerableExtensions.cs" />
-    <Compile Include="%28Its.Recipes%29\System.Dynamic\TypeExtensions.cs" />
-    <Compile Include="%28Its.Recipes%29\System.Linq.Expressions\MappingExpression.cs" />
-    <Compile Include="%28Pocket%29\PocketContainer.Clone.cs" />
-    <Compile Include="%28Pocket%29\PocketContainer.cs" />
-    <Compile Include="%28Pocket%29\PocketContainerOpenGenericStrategy.cs" />
-    <Compile Include="%28Pocket%29\PocketContainerPrimitiveAvoidanceStrategy.cs" />
-    <Compile Include="..\AssemblyInfoVersion.cs">
-      <Link>Properties\AssemblyInfoVersion.cs</Link>
-    </Compile>
-    <Compile Include="AggregateType.cs" />
-    <Compile Include="AggregateType{T}.cs" />
-    <Compile Include="Annotate.cs" />
-    <Compile Include="Annotated.cs" />
-    <Compile Include="AnonymousClock.cs" />
-    <Compile Include="Authorization\AuthorizationExtensions.cs" />
-    <Compile Include="Authorization\AuthorizationPolicy.cs" />
-    <Compile Include="Authorization\AuthorizationQuery.cs" />
-    <Compile Include="Authorization\AuthorizationFor.cs" />
-    <Compile Include="Authorization\AuthorizationQuery{TResource,TCommand,TPrincipal}.cs" />
-    <Compile Include="Authorization\IAuthorizationQuery{TResource,TCommand,TPrincipal}.cs" />
-    <Compile Include="BloomFilter.cs" />
-    <Compile Include="Clock.cs" />
-    <Compile Include="Command.cs" />
-    <Compile Include="CommandAuthorizationException.cs" />
-    <Compile Include="CommandContext.cs" />
-    <Compile Include="CommandHandler.cs" />
-    <Compile Include="CommandReference.cs" />
-    <Compile Include="CommandSchedulerPipelineTraceInitializer.cs" />
-    <Compile Include="ConfigurationContext.cs" />
-    <Compile Include="ConfigurationExtensions.cs" />
-    <Compile Include="DomainConfigurationException.cs" />
-    <Compile Include="EventHandling\AnonymousConsequenter{TEvent}.cs" />
-    <Compile Include="EventHandling\AnonymousProjector{TEvent}.cs" />
-    <Compile Include="EventHandling\CompositeEventHandler.cs" />
-    <Compile Include="EventHandling\EventHandlerBase.cs" />
-    <Compile Include="EventHandling\EventHandlerWrapper.cs" />
-    <Compile Include="EventHandling\Consequenter.cs" />
-    <Compile Include="EventHandling\DuckTypeProjector{T}.cs" />
-    <Compile Include="EventHandling\DynamicProjector.cs" />
-    <Compile Include="EventHandling\EventHandler.cs" />
-    <Compile Include="EventHandling\EventHandlerBinder{TEvent}.cs" />
-    <Compile Include="EventHandling\Handle{TEvent}.cs" />
-    <Compile Include="EventHandling\IEventHandler.cs" />
-    <Compile Include="EventHandling\IEventHandlerBinder.cs" />
-    <Compile Include="EventHandling\IEventHandlerWrapper.cs" />
-    <Compile Include="EventHandling\IEventQuery.cs" />
-    <Compile Include="EventHandling\INamedEventHandler.cs" />
-    <Compile Include="EventHandling\MatchEvent.cs" />
-    <Compile Include="EventHandling\ReflectedEventHandlerBinder.cs" />
-    <Compile Include="EventNameAttribute.cs" />
-    <Compile Include="EventMigrations.cs" />
-<<<<<<< HEAD
-    <Compile Include="HashingExtensions.cs" />
-=======
-    <Compile Include="Hash.cs" />
->>>>>>> b1877d7e
-    <Compile Include="IClock.cs" />
-    <Compile Include="EventHandling\Projector.cs" />
-    <Compile Include="ICommandHandler{TAggregate,TCommand}.cs" />
-    <Compile Include="ICommandPreconditionVerifier.cs" />
-    <Compile Include="IEventMigratingAggregate.cs" />
-    <Compile Include="Scheduling\CommandDelivered.cs" />
-    <Compile Include="Scheduling\CommandSchedulerPipeline{T}.cs" />
-    <Compile Include="ExceptionExtensions.cs" />
-    <Compile Include="Scheduling\ICommandSchedulerPipelineInitializer.cs" />
-    <Compile Include="Scheduling\NoCommandPreconditionVerifications.cs" />
-    <Compile Include="Reservations\ISynchronousReservationService.cs" />
-    <Compile Include="Scheduling\AnonymousCommandScheduler{T}.cs" />
-    <Compile Include="Scheduling\CommandScheduler.cs" />
-    <Compile Include="Scheduling\CommandScheduler{T}.cs" />
-    <Compile Include="Scheduling\ICommandSchedulerActivity.cs" />
-    <Compile Include="Scheduling\CommandScheduled.cs" />
-    <Compile Include="Scheduling\PreconditionNotMetException.cs" />
-    <Compile Include="Scheduling\ScheduledCommandExtensions.cs" />
-    <Compile Include="Scheduling\ScheduledCommandInterceptor{T}.cs" />
-    <Compile Include="Scheduling\CommandSchedulerPipelineInitializer.cs" />
-    <Compile Include="Snapshots\ICreateSnapshot{T}.cs" />
-    <Compile Include="Snapshots\InMemorySnapshotRepository{T}.cs" />
-    <Compile Include="Snapshots\ISnapshot.cs" />
-    <Compile Include="Snapshots\ISnapshotRepository.cs" />
-    <Compile Include="Snapshots\NoSnapshots{T}.cs" />
-    <Compile Include="PocketContainerExtensions.cs" />
-    <Compile Include="Reservations\NoReservations.cs" />
-    <Compile Include="Reservations\ReservationResult.cs" />
-    <Compile Include="Scheduling\CommandScheduled{T}.cs" />
-    <Compile Include="Command{T}.cs" />
-    <Compile Include="CommandValidationException.cs" />
-    <Compile Include="ConcurrencyException.cs" />
-    <Compile Include="Configuration.cs" />
-    <Compile Include="Event.cs" />
-    <Compile Include="EventHandling\EventBusExtensions.cs" />
-    <Compile Include="EventComparer.cs" />
-    <Compile Include="EventExtensions.cs" />
-    <Compile Include="EventHandling\EventHandlerSubscription.cs" />
-    <Compile Include="EventHandling\EventHandlingDeserializationError.cs" />
-    <Compile Include="EventHandling\EventHandlingError.cs" />
-    <Compile Include="EventSequence.cs" />
-    <Compile Include="EventSourcedAggregate.cs" />
-    <Compile Include="EventSourcedAggregate{T}.cs" />
-    <Compile Include="Event{T}.cs" />
-    <Compile Include="AggregateExtensions.cs" />
-    <Compile Include="ExpressionExtensions.cs" />
-    <Compile Include="Properties\GlobalSuppressions.cs" />
-    <Compile Include="IAggregate.cs" />
-    <Compile Include="ConstructorCommand{T}.cs" />
-    <Compile Include="IHaveExtensibleMetada.cs" />
-    <Compile Include="ICommand.cs" />
-    <Compile Include="Reservations\IReservationService.cs" />
-    <Compile Include="Scheduling\EventSourcedRepositoryExtensions.cs" />
-    <Compile Include="Scheduling\ICommandScheduler.cs" />
-    <Compile Include="Scheduling\IScheduledCommand.cs" />
-    <Compile Include="Scheduling\ScheduledCommandException.cs" />
-    <Compile Include="Scheduling\CommandFailed.cs" />
-    <Compile Include="ObjectId{T}.cs" />
-    <Compile Include="IEventBus{T}.cs" />
-    <Compile Include="IEventSourced.cs" />
-    <Compile Include="ICommand{T}.cs" />
-    <Compile Include="IEvent.cs" />
-    <Compile Include="IEventSourcedRepository.cs" />
-    <Compile Include="IEvent{T}.cs" />
-    <Compile Include="InProcessEventBus.cs" />
-    <Compile Include="IOptional.cs" />
-    <Compile Include="IHaveConsequencesWhen.cs" />
-    <Compile Include="Optional.cs" />
-    <Compile Include="ReferTo.cs" />
-    <Compile Include="Optional{T}.cs" />
-    <Compile Include="Properties\AssemblyInfo.cs" />
-    <Compile Include="Discover.cs" />
-    <Compile Include="Scheduling\IScheduledCommand{T}.cs" />
-    <Compile Include="Scheduling\CommandFailed{T}.cs" />
-    <Compile Include="Scheduling\CommandPrecondition.cs" />
-    <Compile Include="Scheduling\ScheduledCommandResult.cs" />
-    <Compile Include="Scheduling\CommandSucceeded.cs" />
-    <Compile Include="Serialization\AnonymousEvent.cs" />
-    <Compile Include="Serialization\CommandConverter.cs" />
-    <Compile Include="Serialization\DynamicEvent.cs" />
-    <Compile Include="Serialization\OptionalContractResolver.cs" />
-    <Compile Include="Serialization\OptionalConverter.cs" />
-    <Compile Include="Serialization\PrimitiveConverter.cs" />
-    <Compile Include="Serialization\Serializer.cs" />
-    <Compile Include="Serialization\UriConverter.cs" />
-    <Compile Include="Snapshots\SnapshotRepositoryExtensions.cs" />
-    <Compile Include="String{T}.cs" />
-    <Compile Include="SystemClock.cs" />
-    <Compile Include="TypeExtensions.cs" />
-    <Compile Include="Reservations\Reservation.cs" />
-    <Compile Include="UnitOfWork{T}.cs" />
-    <Compile Include="Validation.cs" />
-    <Compile Include="IUpdateProjectionWhen.cs" />
-  </ItemGroup>
-  <ItemGroup>
-    <None Include="Microsoft.Its.Domain.nuspec" />
-    <None Include="packages.config" />
-  </ItemGroup>
-  <ItemGroup />
-  <Import Project="$(MSBuildToolsPath)\Microsoft.CSharp.targets" />
-  <!-- To modify your build process, add your task inside one of the targets below and uncomment it. 
-       Other similar extension points exist, see Microsoft.Common.targets.
-  <Target Name="BeforeBuild">
-  </Target>
-  <Target Name="AfterBuild">
-  </Target>
-  -->
+﻿<?xml version="1.0" encoding="utf-8"?>
+<Project ToolsVersion="12.0" DefaultTargets="Build" xmlns="http://schemas.microsoft.com/developer/msbuild/2003">
+  <Import Project="$(MSBuildExtensionsPath)\$(MSBuildToolsVersion)\Microsoft.Common.props" Condition="Exists('$(MSBuildExtensionsPath)\$(MSBuildToolsVersion)\Microsoft.Common.props')" />
+  <PropertyGroup>
+    <Configuration Condition=" '$(Configuration)' == '' ">Debug</Configuration>
+    <Platform Condition=" '$(Platform)' == '' ">AnyCPU</Platform>
+    <ProjectGuid>{99442ACC-A914-4BDF-8DE5-D074FA0447F5}</ProjectGuid>
+    <OutputType>Library</OutputType>
+    <AppDesignerFolder>Properties</AppDesignerFolder>
+    <RootNamespace>Microsoft.Its.Domain</RootNamespace>
+    <AssemblyName>Microsoft.Its.Domain</AssemblyName>
+    <TargetFrameworkVersion>v4.5.1</TargetFrameworkVersion>
+    <FileAlignment>512</FileAlignment>
+    <SolutionDir Condition="$(SolutionDir) == '' Or $(SolutionDir) == '*Undefined*'">..\</SolutionDir>
+    <RestorePackages>true</RestorePackages>
+    <NoWarn>1591</NoWarn>
+    <TargetFrameworkProfile />
+  </PropertyGroup>
+  <PropertyGroup Condition=" '$(Configuration)|$(Platform)' == 'Debug|AnyCPU' ">
+    <DebugSymbols>true</DebugSymbols>
+    <DebugType>full</DebugType>
+    <Optimize>false</Optimize>
+    <OutputPath>bin\Debug\</OutputPath>
+    <DefineConstants>DEBUG;TRACE</DefineConstants>
+    <ErrorReport>prompt</ErrorReport>
+    <WarningLevel>4</WarningLevel>
+    <DocumentationFile>bin\Debug\Microsoft.Its.Domain.xml</DocumentationFile>
+    <Prefer32Bit>false</Prefer32Bit>
+  </PropertyGroup>
+  <PropertyGroup Condition=" '$(Configuration)|$(Platform)' == 'Release|AnyCPU' ">
+    <DebugType>pdbonly</DebugType>
+    <Optimize>true</Optimize>
+    <OutputPath>bin\Release\</OutputPath>
+    <DefineConstants>TRACE</DefineConstants>
+    <ErrorReport>prompt</ErrorReport>
+    <WarningLevel>4</WarningLevel>
+    <DocumentationFile>bin\Release\Microsoft.Its.Domain.xml</DocumentationFile>
+    <Prefer32Bit>false</Prefer32Bit>
+    <RunCodeAnalysis>false</RunCodeAnalysis>
+  </PropertyGroup>
+  <ItemGroup>
+    <Reference Include="Its.Validation, Version=1.0.0.0, Culture=neutral, processorArchitecture=MSIL">
+      <SpecificVersion>False</SpecificVersion>
+      <HintPath>..\packages\Its.Validation.1.4.3\lib\net45\Its.Validation.dll</HintPath>
+    </Reference>
+    <Reference Include="Newtonsoft.Json">
+      <HintPath>..\packages\Newtonsoft.Json.6.0.8\lib\net45\Newtonsoft.Json.dll</HintPath>
+      <Private>True</Private>
+    </Reference>
+    <Reference Include="System" />
+    <Reference Include="System.ComponentModel.Composition" />
+    <Reference Include="System.Core" />
+    <Reference Include="System.Reactive.Core, Version=2.2.5.0, Culture=neutral, PublicKeyToken=31bf3856ad364e35, processorArchitecture=MSIL">
+      <SpecificVersion>False</SpecificVersion>
+      <HintPath>..\packages\Rx-Core.2.2.5\lib\net45\System.Reactive.Core.dll</HintPath>
+    </Reference>
+    <Reference Include="System.Reactive.Interfaces, Version=2.2.5.0, Culture=neutral, PublicKeyToken=31bf3856ad364e35, processorArchitecture=MSIL">
+      <SpecificVersion>False</SpecificVersion>
+      <HintPath>..\packages\Rx-Interfaces.2.2.5\lib\net45\System.Reactive.Interfaces.dll</HintPath>
+    </Reference>
+    <Reference Include="System.Reactive.Linq, Version=2.2.5.0, Culture=neutral, PublicKeyToken=31bf3856ad364e35, processorArchitecture=MSIL">
+      <SpecificVersion>False</SpecificVersion>
+      <HintPath>..\packages\Rx-Linq.2.2.5\lib\net45\System.Reactive.Linq.dll</HintPath>
+    </Reference>
+    <Reference Include="System.Reactive.PlatformServices, Version=2.2.5.0, Culture=neutral, PublicKeyToken=31bf3856ad364e35, processorArchitecture=MSIL">
+      <SpecificVersion>False</SpecificVersion>
+      <HintPath>..\packages\Rx-PlatformServices.2.2.5\lib\net45\System.Reactive.PlatformServices.dll</HintPath>
+    </Reference>
+    <Reference Include="System.Xml.Linq" />
+    <Reference Include="Microsoft.CSharp" />
+    <Reference Include="System.Xml" />
+  </ItemGroup>
+  <ItemGroup>
+    <Compile Include="%28Its.Recipes%29\MaybeExtensions.cs" />
+    <Compile Include="%28Its.Recipes%29\PocketContainerSingleImplementationStrategy.cs" />
+    <Compile Include="%28Its.Recipes%29\System.Linq\EnumerableExtensions.cs" />
+    <Compile Include="%28Its.Recipes%29\System.Dynamic\TypeExtensions.cs" />
+    <Compile Include="%28Its.Recipes%29\System.Linq.Expressions\MappingExpression.cs" />
+    <Compile Include="%28Pocket%29\PocketContainer.Clone.cs" />
+    <Compile Include="%28Pocket%29\PocketContainer.cs" />
+    <Compile Include="%28Pocket%29\PocketContainerOpenGenericStrategy.cs" />
+    <Compile Include="%28Pocket%29\PocketContainerPrimitiveAvoidanceStrategy.cs" />
+    <Compile Include="..\AssemblyInfoVersion.cs">
+      <Link>Properties\AssemblyInfoVersion.cs</Link>
+    </Compile>
+    <Compile Include="AggregateType.cs" />
+    <Compile Include="AggregateType{T}.cs" />
+    <Compile Include="Annotate.cs" />
+    <Compile Include="Annotated.cs" />
+    <Compile Include="AnonymousClock.cs" />
+    <Compile Include="Authorization\AuthorizationExtensions.cs" />
+    <Compile Include="Authorization\AuthorizationPolicy.cs" />
+    <Compile Include="Authorization\AuthorizationQuery.cs" />
+    <Compile Include="Authorization\AuthorizationFor.cs" />
+    <Compile Include="Authorization\AuthorizationQuery{TResource,TCommand,TPrincipal}.cs" />
+    <Compile Include="Authorization\IAuthorizationQuery{TResource,TCommand,TPrincipal}.cs" />
+    <Compile Include="BloomFilter.cs" />
+    <Compile Include="Clock.cs" />
+    <Compile Include="Command.cs" />
+    <Compile Include="CommandAuthorizationException.cs" />
+    <Compile Include="CommandContext.cs" />
+    <Compile Include="CommandHandler.cs" />
+    <Compile Include="CommandReference.cs" />
+    <Compile Include="CommandSchedulerPipelineTraceInitializer.cs" />
+    <Compile Include="ConfigurationContext.cs" />
+    <Compile Include="ConfigurationExtensions.cs" />
+    <Compile Include="DomainConfigurationException.cs" />
+    <Compile Include="EventHandling\AnonymousConsequenter{TEvent}.cs" />
+    <Compile Include="EventHandling\AnonymousProjector{TEvent}.cs" />
+    <Compile Include="EventHandling\CompositeEventHandler.cs" />
+    <Compile Include="EventHandling\EventHandlerBase.cs" />
+    <Compile Include="EventHandling\EventHandlerWrapper.cs" />
+    <Compile Include="EventHandling\Consequenter.cs" />
+    <Compile Include="EventHandling\DuckTypeProjector{T}.cs" />
+    <Compile Include="EventHandling\DynamicProjector.cs" />
+    <Compile Include="EventHandling\EventHandler.cs" />
+    <Compile Include="EventHandling\EventHandlerBinder{TEvent}.cs" />
+    <Compile Include="EventHandling\Handle{TEvent}.cs" />
+    <Compile Include="EventHandling\IEventHandler.cs" />
+    <Compile Include="EventHandling\IEventHandlerBinder.cs" />
+    <Compile Include="EventHandling\IEventHandlerWrapper.cs" />
+    <Compile Include="EventHandling\IEventQuery.cs" />
+    <Compile Include="EventHandling\INamedEventHandler.cs" />
+    <Compile Include="EventHandling\MatchEvent.cs" />
+    <Compile Include="EventHandling\ReflectedEventHandlerBinder.cs" />
+    <Compile Include="EventNameAttribute.cs" />
+    <Compile Include="EventMigrations.cs" />
+    <Compile Include="Convert.cs" />
+    <Compile Include="Hash.cs" />
+    <Compile Include="IClock.cs" />
+    <Compile Include="EventHandling\Projector.cs" />
+    <Compile Include="ICommandHandler{TAggregate,TCommand}.cs" />
+    <Compile Include="ICommandPreconditionVerifier.cs" />
+    <Compile Include="IEventMigratingAggregate.cs" />
+    <Compile Include="Scheduling\CommandDelivered.cs" />
+    <Compile Include="Scheduling\CommandSchedulerPipeline{T}.cs" />
+    <Compile Include="ExceptionExtensions.cs" />
+    <Compile Include="Scheduling\ICommandSchedulerPipelineInitializer.cs" />
+    <Compile Include="Scheduling\NoCommandPreconditionVerifications.cs" />
+    <Compile Include="Reservations\ISynchronousReservationService.cs" />
+    <Compile Include="Scheduling\AnonymousCommandScheduler{T}.cs" />
+    <Compile Include="Scheduling\CommandScheduler.cs" />
+    <Compile Include="Scheduling\CommandScheduler{T}.cs" />
+    <Compile Include="Scheduling\ICommandSchedulerActivity.cs" />
+    <Compile Include="Scheduling\CommandScheduled.cs" />
+    <Compile Include="Scheduling\PreconditionNotMetException.cs" />
+    <Compile Include="Scheduling\ScheduledCommandExtensions.cs" />
+    <Compile Include="Scheduling\ScheduledCommandInterceptor{T}.cs" />
+    <Compile Include="Scheduling\CommandSchedulerPipelineInitializer.cs" />
+    <Compile Include="Snapshots\ICreateSnapshot{T}.cs" />
+    <Compile Include="Snapshots\InMemorySnapshotRepository{T}.cs" />
+    <Compile Include="Snapshots\ISnapshot.cs" />
+    <Compile Include="Snapshots\ISnapshotRepository.cs" />
+    <Compile Include="Snapshots\NoSnapshots{T}.cs" />
+    <Compile Include="PocketContainerExtensions.cs" />
+    <Compile Include="Reservations\NoReservations.cs" />
+    <Compile Include="Reservations\ReservationResult.cs" />
+    <Compile Include="Scheduling\CommandScheduled{T}.cs" />
+    <Compile Include="Command{T}.cs" />
+    <Compile Include="CommandValidationException.cs" />
+    <Compile Include="ConcurrencyException.cs" />
+    <Compile Include="Configuration.cs" />
+    <Compile Include="Event.cs" />
+    <Compile Include="EventHandling\EventBusExtensions.cs" />
+    <Compile Include="EventComparer.cs" />
+    <Compile Include="EventExtensions.cs" />
+    <Compile Include="EventHandling\EventHandlerSubscription.cs" />
+    <Compile Include="EventHandling\EventHandlingDeserializationError.cs" />
+    <Compile Include="EventHandling\EventHandlingError.cs" />
+    <Compile Include="EventSequence.cs" />
+    <Compile Include="EventSourcedAggregate.cs" />
+    <Compile Include="EventSourcedAggregate{T}.cs" />
+    <Compile Include="Event{T}.cs" />
+    <Compile Include="AggregateExtensions.cs" />
+    <Compile Include="ExpressionExtensions.cs" />
+    <Compile Include="Properties\GlobalSuppressions.cs" />
+    <Compile Include="IAggregate.cs" />
+    <Compile Include="ConstructorCommand{T}.cs" />
+    <Compile Include="IHaveExtensibleMetada.cs" />
+    <Compile Include="ICommand.cs" />
+    <Compile Include="Reservations\IReservationService.cs" />
+    <Compile Include="Scheduling\EventSourcedRepositoryExtensions.cs" />
+    <Compile Include="Scheduling\ICommandScheduler.cs" />
+    <Compile Include="Scheduling\IScheduledCommand.cs" />
+    <Compile Include="Scheduling\ScheduledCommandException.cs" />
+    <Compile Include="Scheduling\CommandFailed.cs" />
+    <Compile Include="ObjectId{T}.cs" />
+    <Compile Include="IEventBus{T}.cs" />
+    <Compile Include="IEventSourced.cs" />
+    <Compile Include="ICommand{T}.cs" />
+    <Compile Include="IEvent.cs" />
+    <Compile Include="IEventSourcedRepository.cs" />
+    <Compile Include="IEvent{T}.cs" />
+    <Compile Include="InProcessEventBus.cs" />
+    <Compile Include="IOptional.cs" />
+    <Compile Include="IHaveConsequencesWhen.cs" />
+    <Compile Include="Optional.cs" />
+    <Compile Include="ReferTo.cs" />
+    <Compile Include="Optional{T}.cs" />
+    <Compile Include="Properties\AssemblyInfo.cs" />
+    <Compile Include="Discover.cs" />
+    <Compile Include="Scheduling\IScheduledCommand{T}.cs" />
+    <Compile Include="Scheduling\CommandFailed{T}.cs" />
+    <Compile Include="Scheduling\CommandPrecondition.cs" />
+    <Compile Include="Scheduling\ScheduledCommandResult.cs" />
+    <Compile Include="Scheduling\CommandSucceeded.cs" />
+    <Compile Include="Serialization\AnonymousEvent.cs" />
+    <Compile Include="Serialization\CommandConverter.cs" />
+    <Compile Include="Serialization\DynamicEvent.cs" />
+    <Compile Include="Serialization\OptionalContractResolver.cs" />
+    <Compile Include="Serialization\OptionalConverter.cs" />
+    <Compile Include="Serialization\PrimitiveConverter.cs" />
+    <Compile Include="Serialization\Serializer.cs" />
+    <Compile Include="Serialization\UriConverter.cs" />
+    <Compile Include="Snapshots\SnapshotRepositoryExtensions.cs" />
+    <Compile Include="String{T}.cs" />
+    <Compile Include="SystemClock.cs" />
+    <Compile Include="TypeExtensions.cs" />
+    <Compile Include="Reservations\Reservation.cs" />
+    <Compile Include="UnitOfWork{T}.cs" />
+    <Compile Include="Validation.cs" />
+    <Compile Include="IUpdateProjectionWhen.cs" />
+  </ItemGroup>
+  <ItemGroup>
+    <None Include="Microsoft.Its.Domain.nuspec" />
+    <None Include="packages.config" />
+  </ItemGroup>
+  <ItemGroup />
+  <Import Project="$(MSBuildToolsPath)\Microsoft.CSharp.targets" />
+  <!-- To modify your build process, add your task inside one of the targets below and uncomment it. 
+       Other similar extension points exist, see Microsoft.Common.targets.
+  <Target Name="BeforeBuild">
+  </Target>
+  <Target Name="AfterBuild">
+  </Target>
+  -->
 </Project>