// Copyright (c) Microsoft. All rights reserved. 
// Licensed under the MIT license. See LICENSE file in the project root for full license information.

<<<<<<< HEAD
using System;
using System.Collections.Generic;
using System.Diagnostics;
using System.Linq;
using System.Reactive.Disposables;

namespace Microsoft.Its.Domain.Sql
{
    /// <summary>
    /// Allows a single reader among distributed instances to query and iterate events from the event store in order of their id, ascending.
    /// </summary>
    internal class ExclusiveEventStoreCatchupQuery : IDisposable
    {
        private readonly EventStoreDbContext dbContext;
        private readonly string lockResourceName;
        private readonly SerialDisposable appLockDisposer = new SerialDisposable();
        private readonly long expectedNumberOfEvents;
        private readonly IEnumerable<StorableEvent> events;
        private readonly long startAtId;

        /// <summary>
        /// Initializes a new instance of the <see cref="ExclusiveEventStoreCatchupQuery"/> class.
        /// </summary>
        /// <param name="dbContext">The event store database context to execute the query against.</param>
        /// <param name="lockResourceName">Name of the lock. Multiple instances compete with other instances having the same <paramref name="lockResourceName" />.</param>
        /// <param name="getStartAtId">The id of the first event to query.</param>
        /// <param name="matchEvents">Specifies the event types to include the query. If none are specified, all events are queried.</param>
        public ExclusiveEventStoreCatchupQuery(EventStoreDbContext dbContext, string lockResourceName, Func<long> getStartAtId, MatchEvent[] matchEvents)
        {
            this.dbContext = dbContext;
            this.lockResourceName = lockResourceName;

            if (TryGetAppLock())
            {
                startAtId = getStartAtId();
                IQueryable<StorableEvent> eventQuery = dbContext.Events;

                matchEvents = matchEvents ?? new[] { new MatchEvent() };

                // if specific event types are requested, we can optimize the event store query
                // if Event or IEvent are requested, we don't filter -- this requires reading every event
                if (matchEvents.Any())
                {
                    var eventTypes = matchEvents.Select(m => m.Type).Distinct().ToArray();
                    var aggregates = matchEvents.Select(m => m.StreamName).Distinct().ToArray();

                    if (!aggregates.Contains(MatchEvent.Wildcard))
                    {
                        var allEmptyAggregates = aggregates.All(string.IsNullOrWhiteSpace);
                        var allEmptyEventTypesOrWildCardEvent = eventTypes.All(string.IsNullOrWhiteSpace) ||
                                                                eventTypes.Contains(MatchEvent.Wildcard);

                        eventQuery = eventQuery.Where(e => (allEmptyAggregates || aggregates.Contains(e.StreamName)) &&
                                                           (allEmptyEventTypesOrWildCardEvent || eventTypes.Contains(e.Type)));
                    }
                }

                Debug.WriteLine(new { eventQuery });
                
                expectedNumberOfEvents = eventQuery.Count(e => e.Id >= startAtId);
                events = DurableStreamFrom(eventQuery, startAtId);
            }
            else
            {
                events = Enumerable.Empty<StorableEvent>();
            }
        }

        public virtual IEnumerable<StorableEvent> Events
        {
            get
            {
                return events;
            }
        }

        public long ExpectedNumberOfEvents
        {
            get
            {
                return expectedNumberOfEvents;
            }
        }

        public long StartAtId
        {
            get
            {
                return startAtId;
            }
        }

        private bool TryGetAppLock()
        {
            var appLock = new AppLock(dbContext, lockResourceName);
            appLockDisposer.Disposable = appLock;
            return appLock.IsAcquired;
        }

        internal IEnumerable<StorableEvent> DurableStreamFrom(
            IQueryable<StorableEvent> events,
            long startAt)
        {
            events = events.OrderBy(e => e.Id);

            IEnumerator<StorableEvent> enumerator = null;
            var nextIdToFetch = startAt;

            Action reset = () => { enumerator = events.Where(e => e.Id >= nextIdToFetch).GetEnumerator(); };

            reset();

            while (true)
            {
                try
                {
                    if (appLockDisposer.IsDisposed)
                    {
                        yield break;
                    }

                    if (!enumerator.MoveNext())
                    {
                        yield break;
                    }
                }
                catch (InvalidOperationException exception)
                {
                    if (exception.Message.Contains("Invalid attempt to call IsDBNull when reader is closed.") ||
                        exception.Message.Contains("Calling 'Read' when the data reader is closed is not a valid operation."))
                    {
                        if (TryGetAppLock())
                        {
                            reset();
                            continue;
                        }
                    }
                    throw;
                }

                var @event = enumerator.Current;

                nextIdToFetch = @event.Id + 1;

                yield return @event;
            }
        }

        public void Dispose()
        {
            appLockDisposer.Dispose();
        }
    }
=======
using System;
using System.Collections.Generic;
using System.Diagnostics;
using System.Linq;
using System.Reactive.Disposables;

namespace Microsoft.Its.Domain.Sql
{
    /// <summary>
    /// Allows a single reader among distributed instances to query and iterate events from the event store in order of their id, ascending.
    /// </summary>
    internal class ExclusiveEventStoreCatchupQuery : IDisposable
    {
        private readonly EventStoreDbContext dbContext;
        private readonly string lockResourceName;
        private readonly SerialDisposable appLockDisposer = new SerialDisposable();
        private readonly long expectedNumberOfEvents;
        private readonly IEnumerable<StorableEvent> events;
        private readonly long startAtId;

        /// <summary>
        /// Initializes a new instance of the <see cref="ExclusiveEventStoreCatchupQuery"/> class.
        /// </summary>
        /// <param name="dbContext">The event store database context to execute the query against.</param>
        /// <param name="lockResourceName">Name of the lock. Multiple instances compete with other instances having the same <paramref name="lockResourceName" />.</param>
        /// <param name="getStartAtId">The id of the first event to query.</param>
        /// <param name="matchEvents">Specifies the event types to include the query. If none are specified, all events are queried.</param>
        public ExclusiveEventStoreCatchupQuery(EventStoreDbContext dbContext, string lockResourceName, Func<long> getStartAtId, MatchEvent[] matchEvents)
        {
            this.dbContext = dbContext;
            this.lockResourceName = lockResourceName;

            if (TryGetAppLock())
            {
                startAtId = getStartAtId();
                IQueryable<StorableEvent> eventQuery = dbContext.Events;

                matchEvents = matchEvents ?? new[] { new MatchEvent() };

                // if specific event types are requested, we can optimize the event store query
                // if Event or IEvent are requested, we don't filter -- this requires reading every event
                if (matchEvents.Any())
                {
                    var eventTypes = matchEvents.Select(m => m.Type).Distinct().ToArray();
                    var aggregates = matchEvents.Select(m => m.StreamName).Distinct().ToArray();

                    if (!aggregates.Contains(MatchEvent.Wildcard))
                    {
                        eventQuery = eventQuery.Where(e => aggregates.Contains(e.StreamName) ||
                                                           eventTypes.Contains(e.Type));
                    }
                }

                Debug.WriteLine(new { eventQuery });
                
                expectedNumberOfEvents = eventQuery.Count(e => e.Id >= startAtId);
                events = DurableStreamFrom(eventQuery, startAtId);
            }
            else
            {
                events = Enumerable.Empty<StorableEvent>();
            }
        }

        public virtual IEnumerable<StorableEvent> Events
        {
            get
            {
                return events;
            }
        }

        public long ExpectedNumberOfEvents
        {
            get
            {
                return expectedNumberOfEvents;
            }
        }

        public long StartAtId
        {
            get
            {
                return startAtId;
            }
        }

        private bool TryGetAppLock()
        {
            var appLock = new AppLock(dbContext, lockResourceName);
            appLockDisposer.Disposable = appLock;
            return appLock.IsAcquired;
        }

        internal IEnumerable<StorableEvent> DurableStreamFrom(
            IQueryable<StorableEvent> events,
            long startAt)
        {
            events = events.OrderBy(e => e.Id);

            IEnumerator<StorableEvent> enumerator = null;
            var nextIdToFetch = startAt;

            Action reset = () => { enumerator = events.Where(e => e.Id >= nextIdToFetch).GetEnumerator(); };

            reset();

            while (true)
            {
                try
                {
                    if (appLockDisposer.IsDisposed)
                    {
                        yield break;
                    }

                    if (!enumerator.MoveNext())
                    {
                        yield break;
                    }
                }
                catch (InvalidOperationException exception)
                {
                    if (exception.Message.Contains("Invalid attempt to call IsDBNull when reader is closed.") ||
                        exception.Message.Contains("Calling 'Read' when the data reader is closed is not a valid operation."))
                    {
                        if (TryGetAppLock())
                        {
                            reset();
                            continue;
                        }
                    }
                    throw;
                }

                var @event = enumerator.Current;

                nextIdToFetch = @event.Id + 1;

                yield return @event;
            }
        }

        public void Dispose()
        {
            appLockDisposer.Dispose();
        }
    }
>>>>>>> 51ee9351
}<|MERGE_RESOLUTION|>--- conflicted
+++ resolved
@@ -1,7 +1,6 @@
 // Copyright (c) Microsoft. All rights reserved. 
 // Licensed under the MIT license. See LICENSE file in the project root for full license information.
 
-<<<<<<< HEAD
 using System;
 using System.Collections.Generic;
 using System.Diagnostics;
@@ -155,155 +154,4 @@
             appLockDisposer.Dispose();
         }
     }
-=======
-using System;
-using System.Collections.Generic;
-using System.Diagnostics;
-using System.Linq;
-using System.Reactive.Disposables;
-
-namespace Microsoft.Its.Domain.Sql
-{
-    /// <summary>
-    /// Allows a single reader among distributed instances to query and iterate events from the event store in order of their id, ascending.
-    /// </summary>
-    internal class ExclusiveEventStoreCatchupQuery : IDisposable
-    {
-        private readonly EventStoreDbContext dbContext;
-        private readonly string lockResourceName;
-        private readonly SerialDisposable appLockDisposer = new SerialDisposable();
-        private readonly long expectedNumberOfEvents;
-        private readonly IEnumerable<StorableEvent> events;
-        private readonly long startAtId;
-
-        /// <summary>
-        /// Initializes a new instance of the <see cref="ExclusiveEventStoreCatchupQuery"/> class.
-        /// </summary>
-        /// <param name="dbContext">The event store database context to execute the query against.</param>
-        /// <param name="lockResourceName">Name of the lock. Multiple instances compete with other instances having the same <paramref name="lockResourceName" />.</param>
-        /// <param name="getStartAtId">The id of the first event to query.</param>
-        /// <param name="matchEvents">Specifies the event types to include the query. If none are specified, all events are queried.</param>
-        public ExclusiveEventStoreCatchupQuery(EventStoreDbContext dbContext, string lockResourceName, Func<long> getStartAtId, MatchEvent[] matchEvents)
-        {
-            this.dbContext = dbContext;
-            this.lockResourceName = lockResourceName;
-
-            if (TryGetAppLock())
-            {
-                startAtId = getStartAtId();
-                IQueryable<StorableEvent> eventQuery = dbContext.Events;
-
-                matchEvents = matchEvents ?? new[] { new MatchEvent() };
-
-                // if specific event types are requested, we can optimize the event store query
-                // if Event or IEvent are requested, we don't filter -- this requires reading every event
-                if (matchEvents.Any())
-                {
-                    var eventTypes = matchEvents.Select(m => m.Type).Distinct().ToArray();
-                    var aggregates = matchEvents.Select(m => m.StreamName).Distinct().ToArray();
-
-                    if (!aggregates.Contains(MatchEvent.Wildcard))
-                    {
-                        eventQuery = eventQuery.Where(e => aggregates.Contains(e.StreamName) ||
-                                                           eventTypes.Contains(e.Type));
-                    }
-                }
-
-                Debug.WriteLine(new { eventQuery });
-                
-                expectedNumberOfEvents = eventQuery.Count(e => e.Id >= startAtId);
-                events = DurableStreamFrom(eventQuery, startAtId);
-            }
-            else
-            {
-                events = Enumerable.Empty<StorableEvent>();
-            }
-        }
-
-        public virtual IEnumerable<StorableEvent> Events
-        {
-            get
-            {
-                return events;
-            }
-        }
-
-        public long ExpectedNumberOfEvents
-        {
-            get
-            {
-                return expectedNumberOfEvents;
-            }
-        }
-
-        public long StartAtId
-        {
-            get
-            {
-                return startAtId;
-            }
-        }
-
-        private bool TryGetAppLock()
-        {
-            var appLock = new AppLock(dbContext, lockResourceName);
-            appLockDisposer.Disposable = appLock;
-            return appLock.IsAcquired;
-        }
-
-        internal IEnumerable<StorableEvent> DurableStreamFrom(
-            IQueryable<StorableEvent> events,
-            long startAt)
-        {
-            events = events.OrderBy(e => e.Id);
-
-            IEnumerator<StorableEvent> enumerator = null;
-            var nextIdToFetch = startAt;
-
-            Action reset = () => { enumerator = events.Where(e => e.Id >= nextIdToFetch).GetEnumerator(); };
-
-            reset();
-
-            while (true)
-            {
-                try
-                {
-                    if (appLockDisposer.IsDisposed)
-                    {
-                        yield break;
-                    }
-
-                    if (!enumerator.MoveNext())
-                    {
-                        yield break;
-                    }
-                }
-                catch (InvalidOperationException exception)
-                {
-                    if (exception.Message.Contains("Invalid attempt to call IsDBNull when reader is closed.") ||
-                        exception.Message.Contains("Calling 'Read' when the data reader is closed is not a valid operation."))
-                    {
-                        if (TryGetAppLock())
-                        {
-                            reset();
-                            continue;
-                        }
-                    }
-                    throw;
-                }
-
-                var @event = enumerator.Current;
-
-                nextIdToFetch = @event.Id + 1;
-
-                yield return @event;
-            }
-        }
-
-        public void Dispose()
-        {
-            appLockDisposer.Dispose();
-        }
-    }
->>>>>>> 51ee9351
 }